# Thanks to ihttps://github.com/quantopian/zipline for help with the build configuration
language: python

sudo: true

cache:
    directories:
        - $HOME/.cache/pip

matrix:
    include:
        - python: 2.7
          env: PANDAS_VERSION=0.16.1 NUMPY_VERSION=1.9.2 SCIPY_VERSION=0.15.1

before_install:
<<<<<<< HEAD
    - sudo apt-get install gfortran libopenblas-dev liblapack-dev python-numpy python-scipy python-matplotlib python-coverage
    - sudo pip install coveralls pandas pylint
    - ./travis/install_talib_deps.sh
    - sudo pip install --allow-external=TA-Lib --allow-unverified=TA-Lib TA-Lib
=======
    - if [ ${TRAVIS_PYTHON_VERSION:0:1} == "2" ]; then wget http://repo.continuum.io/miniconda/Miniconda-3.7.0-Linux-x86_64.sh -O miniconda.sh; else wget http://repo.continuum.io/miniconda/Miniconda3-3.7.0-Linux-x86_64.sh -O miniconda.sh; fi
    - chmod +x miniconda.sh
    - ./miniconda.sh -b
    - if [ ${TRAVIS_PYTHON_VERSION:0:1} == "2" ]; then export PATH=/home/travis/miniconda/bin:$PATH; else export PATH=/home/travis/miniconda3/bin:$PATH; fi

>>>>>>> 2f316f20
install:
    - conda create -n testenv --yes pip python=$TRAVIS_PYTHON_VERSION
    - source activate testenv
    - conda install --yes numpy=$NUMPY_VERSION pandas=$PANDAS_VERSION scipy==$SCIPY_VERSION matplotlib Cython scikit-learn
    - pip install --upgrade pip nose-timer coverage
    - ./travis/install_talib_deps.sh
    - pip install --allow-external=TA-Lib --allow-unverified=TA-Lib TA-Lib
    - python setup.py install

script:
    - export LD_LIBRARY_PATH=/usr/local/lib:$LD_LIBRARY_PATH
<<<<<<< HEAD
    - nosetests --with-coverage --cover-package=nowtrade
    - pylint nowtrade --rcfile=.pylintrc --errors-only
=======
    - nosetests --with-timer --with-coverage --cover-package=nowtrade

>>>>>>> 2f316f20
after_success:
    - coveralls<|MERGE_RESOLUTION|>--- conflicted
+++ resolved
@@ -13,35 +13,24 @@
           env: PANDAS_VERSION=0.16.1 NUMPY_VERSION=1.9.2 SCIPY_VERSION=0.15.1
 
 before_install:
-<<<<<<< HEAD
-    - sudo apt-get install gfortran libopenblas-dev liblapack-dev python-numpy python-scipy python-matplotlib python-coverage
-    - sudo pip install coveralls pandas pylint
-    - ./travis/install_talib_deps.sh
-    - sudo pip install --allow-external=TA-Lib --allow-unverified=TA-Lib TA-Lib
-=======
     - if [ ${TRAVIS_PYTHON_VERSION:0:1} == "2" ]; then wget http://repo.continuum.io/miniconda/Miniconda-3.7.0-Linux-x86_64.sh -O miniconda.sh; else wget http://repo.continuum.io/miniconda/Miniconda3-3.7.0-Linux-x86_64.sh -O miniconda.sh; fi
     - chmod +x miniconda.sh
     - ./miniconda.sh -b
     - if [ ${TRAVIS_PYTHON_VERSION:0:1} == "2" ]; then export PATH=/home/travis/miniconda/bin:$PATH; else export PATH=/home/travis/miniconda3/bin:$PATH; fi
 
->>>>>>> 2f316f20
 install:
     - conda create -n testenv --yes pip python=$TRAVIS_PYTHON_VERSION
     - source activate testenv
     - conda install --yes numpy=$NUMPY_VERSION pandas=$PANDAS_VERSION scipy==$SCIPY_VERSION matplotlib Cython scikit-learn
-    - pip install --upgrade pip nose-timer coverage
+    - pip install --upgrade pip nose-timer coverage pylint
     - ./travis/install_talib_deps.sh
     - pip install --allow-external=TA-Lib --allow-unverified=TA-Lib TA-Lib
     - python setup.py install
 
 script:
     - export LD_LIBRARY_PATH=/usr/local/lib:$LD_LIBRARY_PATH
-<<<<<<< HEAD
-    - nosetests --with-coverage --cover-package=nowtrade
+    - nosetests --with-timer --with-coverage --cover-package=nowtrade
     - pylint nowtrade --rcfile=.pylintrc --errors-only
-=======
-    - nosetests --with-timer --with-coverage --cover-package=nowtrade
 
->>>>>>> 2f316f20
 after_success:
     - coveralls